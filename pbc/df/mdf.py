--- conflicted
+++ resolved
@@ -67,23 +67,10 @@
     else:
         feri = h5py.File(cderi_file, 'w')
     for k, kpt in enumerate(uniq_kpts):
-<<<<<<< HEAD
-        aoaux = ft_ao.ft_ao(fused_cell, Gv, None, b, gxyz, Gvbase, kpt).T
-        aoaux = fuse(aoaux)
         coulG = numpy.sqrt(mydf.weighted_coulG(kpt, False, mesh))
-        kLR = (aoaux.real * coulG).T
-        kLI = (aoaux.imag * coulG).T
-        if not kLR.flags.c_contiguous: kLR = lib.transpose(kLR.T)
-        if not kLI.flags.c_contiguous: kLI = lib.transpose(kLI.T)
-        aoaux = None
-
-        j2c[k] = fuse(fuse(j2c[k]).T).T.copy()
-        for p0, p1 in mydf.mpi_prange(0, ngrids):
-=======
-        coulG = numpy.sqrt(mydf.weighted_coulG(kpt, False, gs))
         j2c[k] = fuse(fuse(j2c[k]).T).T.copy()
         j2c_k = numpy.zeros_like(j2c[k])
-        for p0, p1 in mydf.mpi_prange(0, ngs):
+        for p0, p1 in mydf.mpi_prange(0, ngrids):
             aoaux = ft_ao.ft_ao(fused_cell, Gv[p0:p1], None, b, gxyz[p0:p1], Gvbase, kpt).T
             aoaux = fuse(aoaux)
             kLR = (aoaux.real * coulG[p0:p1]).T
@@ -92,7 +79,6 @@
             if not kLR.flags.c_contiguous: kLR = lib.transpose(kLR.T)
             if not kLI.flags.c_contiguous: kLI = lib.transpose(kLI.T)
 
->>>>>>> 7a240963
             if is_zero(kpt):  # kpti == kptj
                 j2cR = lib.dot(kLR.T, kLR)
                 j2c_k += lib.dot(kLI.T, kLI, 1, j2cR, 1)
