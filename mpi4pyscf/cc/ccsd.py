--- conflicted
+++ resolved
@@ -701,15 +701,9 @@
     fock = eris.fock
     loc0, loc1 = _task_location(nvir)
     if rank == 0:
-<<<<<<< HEAD
-        e = numpy.einsum('ia, ia', fock[:nocc, nocc:], t1) * 2
-    else:
-        e = 0.0
-=======
         e = numpy.einsum('ia,ia', fock[:nocc,nocc:], t1).real * 2
     else:
         e = 0.
->>>>>>> 94cf11ed
     max_memory = mycc.max_memory - lib.current_memory()[0]
     blksize = int(min(nvir, max(BLKMIN, max_memory*.3e6/8/(nocc**2*nvir+1))))
     for p0, p1 in lib.prange(0, loc1-loc0, blksize):
